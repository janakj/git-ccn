--- conflicted
+++ resolved
@@ -9,17 +9,12 @@
 #include "shortlog.h"
 #include "parse-options.h"
 
-<<<<<<< HEAD
 static char const * const shortlog_usage[] = {
-	"git-shortlog [-n] [-s] [-e] [-w] [rev-opts] [--] [<commit-id>... ]",
+	"git shortlog [-n] [-s] [-e] [-w] [rev-opts] [--] [<commit-id>... ]",
 	"",
 	"[rev-opts] are documented in git-rev-list(1)",
 	NULL
 };
-=======
-static const char shortlog_usage[] =
-"git shortlog [-n] [-s] [-e] [-w] [<commit-id>... ]";
->>>>>>> 1b1dd23f
 
 static int compare_by_number(const void *a1, const void *a2)
 {
