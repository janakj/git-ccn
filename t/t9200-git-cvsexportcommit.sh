#!/bin/sh
#
# Copyright (c) Robin Rosenberg
#
test_description='Test export of commits to CVS'

. ./test-lib.sh

cvs >/dev/null 2>&1
if test $? -ne 1
then
    test_expect_success 'skipping git-cvsexportcommit tests, cvs not found' :
    test_done
    exit
fi

CVSROOT=$(pwd)/cvsroot
CVSWORK=$(pwd)/cvswork
GIT_DIR=$(pwd)/.git
export CVSROOT CVSWORK GIT_DIR

rm -rf "$CVSROOT" "$CVSWORK"
mkdir "$CVSROOT" &&
cvs init &&
cvs -Q co -d "$CVSWORK" . &&
echo >empty &&
git add empty &&
git commit -q -a -m "Initial" 2>/dev/null ||
exit 1

check_entries () {
	# $1 == directory, $2 == expected
	grep '^/' "$1/CVS/Entries" | sort | cut -d/ -f2,3,5 >actual
	if test -z "$2"
	then
		>expected
	else
		printf '%s\n' "$2" | tr '|' '\012' >expected
	fi
	diff -u expected actual
}

test_expect_success \
    'New file' \
    'mkdir A B C D E F &&
     echo hello1 >A/newfile1.txt &&
     echo hello2 >B/newfile2.txt &&
     cp ../test9200a.png C/newfile3.png &&
     cp ../test9200a.png D/newfile4.png &&
     git add A/newfile1.txt &&
     git add B/newfile2.txt &&
     git add C/newfile3.png &&
     git add D/newfile4.png &&
     git commit -a -m "Test: New file" &&
     id=$(git rev-list --max-count=1 HEAD) &&
     (cd "$CVSWORK" &&
     git cvsexportcommit -c $id &&
     check_entries A "newfile1.txt/1.1/" &&
     check_entries B "newfile2.txt/1.1/" &&
     check_entries C "newfile3.png/1.1/-kb" &&
     check_entries D "newfile4.png/1.1/-kb" &&
     diff A/newfile1.txt ../A/newfile1.txt &&
     diff B/newfile2.txt ../B/newfile2.txt &&
     diff C/newfile3.png ../C/newfile3.png &&
     diff D/newfile4.png ../D/newfile4.png
     )'

test_expect_success \
    'Remove two files, add two and update two' \
    'echo Hello1 >>A/newfile1.txt &&
     rm -f B/newfile2.txt &&
     rm -f C/newfile3.png &&
     echo Hello5  >E/newfile5.txt &&
     cp ../test9200b.png D/newfile4.png &&
     cp ../test9200a.png F/newfile6.png &&
     git add E/newfile5.txt &&
     git add F/newfile6.png &&
     git commit -a -m "Test: Remove, add and update" &&
     id=$(git rev-list --max-count=1 HEAD) &&
     (cd "$CVSWORK" &&
     git cvsexportcommit -c $id &&
     check_entries A "newfile1.txt/1.2/" &&
     check_entries B "" &&
     check_entries C "" &&
     check_entries D "newfile4.png/1.2/-kb" &&
     check_entries E "newfile5.txt/1.1/" &&
     check_entries F "newfile6.png/1.1/-kb" &&
     diff A/newfile1.txt ../A/newfile1.txt &&
     diff D/newfile4.png ../D/newfile4.png &&
     diff E/newfile5.txt ../E/newfile5.txt &&
     diff F/newfile6.png ../F/newfile6.png
     )'

# Should fail (but only on the git-cvsexportcommit stage)
test_expect_success \
    'Fail to change binary more than one generation old' \
    'cat F/newfile6.png >>D/newfile4.png &&
     git commit -a -m "generatiion 1" &&
     cat F/newfile6.png >>D/newfile4.png &&
     git commit -a -m "generation 2" &&
     id=$(git rev-list --max-count=1 HEAD) &&
     (cd "$CVSWORK" &&
     ! git cvsexportcommit -c $id
     )'

#test_expect_success \
#    'Fail to remove binary file more than one generation old' \
#    'git reset --hard HEAD^ &&
#     cat F/newfile6.png >>D/newfile4.png &&
#     git commit -a -m "generation 2 (again)" &&
#     rm -f D/newfile4.png &&
#     git commit -a -m "generation 3" &&
#     id=$(git rev-list --max-count=1 HEAD) &&
#     (cd "$CVSWORK" &&
#     ! git cvsexportcommit -c $id
#     )'

# We reuse the state from two tests back here

# This test is here because a patch for only binary files will
# fail with gnu patch, so cvsexportcommit must handle that.
test_expect_success \
    'Remove only binary files' \
    'git reset --hard HEAD^^ &&
     rm -f D/newfile4.png &&
     git commit -a -m "test: remove only a binary file" &&
     id=$(git rev-list --max-count=1 HEAD) &&
     (cd "$CVSWORK" &&
     git cvsexportcommit -c $id &&
     check_entries A "newfile1.txt/1.2/" &&
     check_entries B "" &&
     check_entries C "" &&
     check_entries D "" &&
     check_entries E "newfile5.txt/1.1/" &&
     check_entries F "newfile6.png/1.1/-kb" &&
     diff A/newfile1.txt ../A/newfile1.txt &&
     diff E/newfile5.txt ../E/newfile5.txt &&
     diff F/newfile6.png ../F/newfile6.png
     )'

test_expect_success \
    'Remove only a text file' \
    'rm -f A/newfile1.txt &&
     git commit -a -m "test: remove only a binary file" &&
     id=$(git rev-list --max-count=1 HEAD) &&
     (cd "$CVSWORK" &&
     git cvsexportcommit -c $id &&
     check_entries A "" &&
     check_entries B "" &&
     check_entries C "" &&
     check_entries D "" &&
     check_entries E "newfile5.txt/1.1/" &&
     check_entries F "newfile6.png/1.1/-kb" &&
     diff E/newfile5.txt ../E/newfile5.txt &&
     diff F/newfile6.png ../F/newfile6.png
     )'

test_expect_success \
     'New file with spaces in file name' \
     'mkdir "G g" &&
      echo ok then >"G g/with spaces.txt" &&
      git add "G g/with spaces.txt" && \
      cp ../test9200a.png "G g/with spaces.png" && \
      git add "G g/with spaces.png" &&
      git commit -a -m "With spaces" &&
      id=$(git rev-list --max-count=1 HEAD) &&
      (cd "$CVSWORK" &&
      git-cvsexportcommit -c $id &&
      check_entries "G g" "with spaces.png/1.1/-kb|with spaces.txt/1.1/"
      )'

test_expect_success \
     'Update file with spaces in file name' \
     'echo Ok then >>"G g/with spaces.txt" &&
      cat ../test9200a.png >>"G g/with spaces.png" && \
      git add "G g/with spaces.png" &&
      git commit -a -m "Update with spaces" &&
      id=$(git rev-list --max-count=1 HEAD) &&
      (cd "$CVSWORK" &&
      git-cvsexportcommit -c $id
      check_entries "G g" "with spaces.png/1.2/-kb|with spaces.txt/1.2/"
      )'

# Some filesystems mangle pathnames with UTF-8 characters --
# check and skip
if p="Å/goo/a/b/c/d/e/f/g/h/i/j/k/l/m/n/o/p/q/r/s/t/u/v/w/x/y/z/å/ä/ö" &&
	mkdir -p "tst/$p" &&
	date >"tst/$p/day" &&
	found=$(find tst -type f -print) &&
	test "z$found" = "ztst/$p/day" &&
	rm -fr tst
then

# This test contains UTF-8 characters
test_expect_success \
     'File with non-ascii file name' \
     'mkdir -p Å/goo/a/b/c/d/e/f/g/h/i/j/k/l/m/n/o/p/q/r/s/t/u/v/w/x/y/z/å/ä/ö &&
      echo Foo >Å/goo/a/b/c/d/e/f/g/h/i/j/k/l/m/n/o/p/q/r/s/t/u/v/w/x/y/z/å/ä/ö/gårdetsågårdet.txt &&
      git add Å/goo/a/b/c/d/e/f/g/h/i/j/k/l/m/n/o/p/q/r/s/t/u/v/w/x/y/z/å/ä/ö/gårdetsågårdet.txt &&
      cp ../test9200a.png Å/goo/a/b/c/d/e/f/g/h/i/j/k/l/m/n/o/p/q/r/s/t/u/v/w/x/y/z/å/ä/ö/gårdetsågårdet.png &&
      git add Å/goo/a/b/c/d/e/f/g/h/i/j/k/l/m/n/o/p/q/r/s/t/u/v/w/x/y/z/å/ä/ö/gårdetsågårdet.png &&
      git commit -a -m "Går det så går det" && \
      id=$(git rev-list --max-count=1 HEAD) &&
      (cd "$CVSWORK" &&
      git-cvsexportcommit -v -c $id &&
      check_entries \
      "Å/goo/a/b/c/d/e/f/g/h/i/j/k/l/m/n/o/p/q/r/s/t/u/v/w/x/y/z/å/ä/ö" \
      "gårdetsågårdet.png/1.1/-kb|gårdetsågårdet.txt/1.1/"
      )'

fi

rm -fr tst

test_expect_success \
     'Mismatching patch should fail' \
     'date >>"E/newfile5.txt" &&
      git add "E/newfile5.txt" &&
      git commit -a -m "Update one" &&
      date >>"E/newfile5.txt" &&
      git add "E/newfile5.txt" &&
      git commit -a -m "Update two" &&
      id=$(git rev-list --max-count=1 HEAD) &&
      (cd "$CVSWORK" &&
      ! git-cvsexportcommit -c $id
      )'

case "$(git config --bool core.filemode)" in
false)
	;;
*)
test_expect_success \
     'Retain execute bit' \
     'mkdir G &&
      echo executeon >G/on &&
      chmod +x G/on &&
      echo executeoff >G/off &&
      git add G/on &&
      git add G/off &&
      git commit -a -m "Execute test" &&
      (cd "$CVSWORK" &&
      git-cvsexportcommit -c HEAD
      test -x G/on &&
      ! test -x G/off
      )'
	;;
esac

<<<<<<< HEAD
test_expect_success '-w option should work with relative GIT_DIR' '
      mkdir W &&
      echo foobar >W/file1.txt &&
      echo bazzle >W/file2.txt &&
      git add W/file1.txt &&
      git add W/file2.txt &&
      git commit -m "More updates" &&
      id=$(git rev-list --max-count=1 HEAD) &&
      (cd "$GIT_DIR" &&
      GIT_DIR=. git cvsexportcommit -w "$CVSWORK" -c $id &&
      check_entries "$CVSWORK/W" "file1.txt/1.1/|file2.txt/1.1/" &&
      diff -u "$CVSWORK/W/file1.txt" ../W/file1.txt &&
      diff -u "$CVSWORK/W/file2.txt" ../W/file2.txt
      )
=======
test_expect_success 'check files before directories' '

	echo Notes > release-notes &&
	git add release-notes &&
	git commit -m "Add release notes" release-notes &&
	id=$(git rev-parse HEAD) &&
	git cvsexportcommit -w "$CVSWORK" -c $id &&

	echo new > DS &&
	echo new > E/DS &&
	echo modified > release-notes &&
	git add DS E/DS release-notes &&
	git commit -m "Add two files with the same basename" &&
	id=$(git rev-parse HEAD) &&
	git cvsexportcommit -w "$CVSWORK" -c $id &&
	check_entries "$CVSWORK/E" "DS/1.1/|newfile5.txt/1.1/" &&
	check_entries "$CVSWORK" "DS/1.1/|release-notes/1.2/" &&
	diff -u "$CVSWORK/DS" DS &&
	diff -u "$CVSWORK/E/DS" E/DS &&
	diff -u "$CVSWORK/release-notes" release-notes

'

test_expect_success 'commit a file with leading spaces in the name' '

	echo space > " space" &&
	git add " space" &&
	git commit -m "Add a file with a leading space" &&
	id=$(git rev-parse HEAD) &&
	git cvsexportcommit -w "$CVSWORK" -c $id &&
	check_entries "$CVSWORK" " space/1.1/|DS/1.1/|release-notes/1.2/" &&
	diff -u "$CVSWORK/ space" " space"

>>>>>>> fef3a7cc
'

test_done<|MERGE_RESOLUTION|>--- conflicted
+++ resolved
@@ -246,7 +246,6 @@
 	;;
 esac
 
-<<<<<<< HEAD
 test_expect_success '-w option should work with relative GIT_DIR' '
       mkdir W &&
       echo foobar >W/file1.txt &&
@@ -261,7 +260,8 @@
       diff -u "$CVSWORK/W/file1.txt" ../W/file1.txt &&
       diff -u "$CVSWORK/W/file2.txt" ../W/file2.txt
       )
-=======
+'
+
 test_expect_success 'check files before directories' '
 
 	echo Notes > release-notes &&
@@ -295,7 +295,6 @@
 	check_entries "$CVSWORK" " space/1.1/|DS/1.1/|release-notes/1.2/" &&
 	diff -u "$CVSWORK/ space" " space"
 
->>>>>>> fef3a7cc
 '
 
 test_done